--- conflicted
+++ resolved
@@ -47,8 +47,6 @@
         uses: actions-rs/cargo@v1
         with:
           command: test
-          # TODO: also test with `dylib` when we get a better runner
-<<<<<<< HEAD
           args: --features mimc,depth_16,depth_20,depth_30
   # vet:
   #   name: Vet Dependencies
@@ -77,35 +75,4 @@
   #   - name: Prune (If some import got updated)
   #     run: cargo vet prune
   #   - name: Invoke cargo-vet
-  #     run: cargo vet
-=======
-          args: --features depth_16,depth_20,depth_30
-  vet:
-    name: Vet Dependencies
-    runs-on: ubuntu-latest
-    steps:
-    - uses: actions/checkout@master
-    - name: Install Rust
-      uses: actions-rs/toolchain@v1
-      with:
-        profile: minimal
-        toolchain: ${{ env.RUST_VERSION }}
-        override: true
-    - uses: actions-rs/cargo@v1
-      with:
-        command: build
-    - uses: actions/cache@v3
-      with:
-        path: |
-          ~/.cargo/registry/index/
-          ~/.cargo/registry/cache/
-          ~/.cargo/git/db/
-          target/
-        key: ${{ runner.os }}-cargo-${{ hashFiles('**/Cargo.lock') }}
-    - name: Install cargo-vet
-      run: cargo install cargo-vet --version ${{ env.CARGO_VET_VERSION }} --git ${{ env.CARGO_VET_REPO }}
-    - name: Prune (If some import got updated)
-      run: cargo vet prune
-    - name: Invoke cargo-vet
-      run: cargo vet
->>>>>>> a4ed6b20
+  #     run: cargo vet
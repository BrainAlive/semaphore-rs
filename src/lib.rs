#![doc = include_str!("../README.md")]
#![warn(clippy::all, clippy::pedantic, clippy::cargo, clippy::nursery)]
// TODO: ark-circom and ethers-core pull in a lot of dependencies, some duplicate.
#![allow(clippy::multiple_crate_versions)]

mod circuit;
mod field;
pub mod hash;
pub mod identity;
pub mod merkle_tree;
pub mod poseidon;
pub mod poseidon_tree;
pub mod protocol;
pub mod util;

<<<<<<< HEAD
#[cfg(feature = "lazy-tree")]
pub mod lazy_merkle_tree;
=======
#[cfg(feature = "depth_30")]
pub static SUPPORTED_DEPTH: usize = 30;
#[cfg(feature = "depth_20")]
pub static SUPPORTED_DEPTH: usize = 21;
#[cfg(feature = "depth_16")]
pub static SUPPORTED_DEPTH: usize = 16;

>>>>>>> aba94f10
#[cfg(feature = "mimc")]
pub mod mimc_hash;
#[cfg(feature = "mimc")]
pub mod mimc_tree;

use ark_bn254::Parameters;
use ark_ec::bn::Bn;

// Export types
pub use crate::field::{hash_to_field, Field};

#[cfg(feature = "dylib")]
pub use circuit::initialize;

pub type Groth16Proof = ark_groth16::Proof<Bn<Parameters>>;
pub type EthereumGroth16Proof = ark_circom::ethereum::Proof;

#[cfg(test)]
mod test {
    use crate::{
        hash_to_field,
        identity::Identity,
        poseidon_tree::PoseidonTree,
        protocol::{generate_nullifier_hash, generate_proof, verify_proof},
        Field, SUPPORTED_DEPTH,
    };
    use std::thread::spawn;

    #[test]
    fn test_field_serde() {
        let value = Field::from(0x1234_5678);
        let serialized = serde_json::to_value(value).unwrap();
        let deserialized = serde_json::from_value(serialized).unwrap();
        assert_eq!(value, deserialized);
    }

    fn test_end_to_end(identity: &[u8], external_nullifier: &[u8], signal: &[u8]) {
        // const LEAF: Hash = Hash::from_bytes_be(hex!(
        //     "0000000000000000000000000000000000000000000000000000000000000000"
        // ));
        let leaf = Field::from(0);

        // generate identity
        let id = Identity::from_seed(identity);

        // generate merkle tree
        let mut tree = PoseidonTree::new(SUPPORTED_DEPTH + 1, leaf);
        tree.set(0, id.commitment());

        let merkle_proof = tree.proof(0).expect("proof should exist");
        let root = tree.root();

        let signal_hash = hash_to_field(signal);
        let external_nullifier_hash = hash_to_field(external_nullifier);
        let nullifier_hash = generate_nullifier_hash(&id, external_nullifier_hash);

        let proof =
            generate_proof(&id, &merkle_proof, external_nullifier_hash, signal_hash).unwrap();

        for _ in 0..5 {
            let success = verify_proof(
                root,
                nullifier_hash,
                signal_hash,
                external_nullifier_hash,
                &proof,
            )
            .unwrap();
            assert!(success);
        }
    }
    #[test]
    fn test_single() {
        // Note that rust will still run tests in parallel
        test_end_to_end(b"hello", b"appId", b"xxx");
    }

    #[test]
    fn test_parallel() {
        // Note that this does not guarantee a concurrency issue will be detected.
        // For that we need much more sophisticated static analysis tooling like
        // loom. See <https://github.com/tokio-rs/loom>
        let a = spawn(|| test_end_to_end(b"hello", b"appId", b"xxx"));
        let b = spawn(|| test_end_to_end(b"secret", b"test", b"signal"));
        a.join().unwrap();
        b.join().unwrap();
    }
}

#[cfg(feature = "bench")]
pub mod bench {
    use crate::{
        hash_to_field, identity::Identity, poseidon_tree::PoseidonTree, protocol::generate_proof,
        Field,
    };
    use criterion::Criterion;

    pub fn group(criterion: &mut Criterion) {
        #[cfg(feature = "mimc")]
        crate::mimc_hash::bench::group(criterion);
        #[cfg(feature = "mimc")]
        crate::mimc_tree::bench::group(criterion);
        bench_proof(criterion);
    }

    fn bench_proof(criterion: &mut Criterion) {
        let leaf = Field::from(0);

        // Create tree
        let id = Identity::from_seed(b"hello");
        let mut tree = PoseidonTree::new(SUPPORTED_DEPTH + 1, leaf);
        tree.set(0, id.commitment());
        let merkle_proof = tree.proof(0).expect("proof should exist");

        // change signal and external_nullifier here
        let signal_hash = hash_to_field(b"xxx");
        let external_nullifier_hash = hash_to_field(b"appId");

        criterion.bench_function("proof", move |b| {
            b.iter(|| {
                generate_proof(&id, &merkle_proof, external_nullifier_hash, signal_hash).unwrap();
            });
        });
    }
}<|MERGE_RESOLUTION|>--- conflicted
+++ resolved
@@ -13,10 +13,6 @@
 pub mod protocol;
 pub mod util;
 
-<<<<<<< HEAD
-#[cfg(feature = "lazy-tree")]
-pub mod lazy_merkle_tree;
-=======
 #[cfg(feature = "depth_30")]
 pub static SUPPORTED_DEPTH: usize = 30;
 #[cfg(feature = "depth_20")]
@@ -24,7 +20,8 @@
 #[cfg(feature = "depth_16")]
 pub static SUPPORTED_DEPTH: usize = 16;
 
->>>>>>> aba94f10
+#[cfg(feature = "lazy-tree")]
+pub mod lazy_merkle_tree;
 #[cfg(feature = "mimc")]
 pub mod mimc_hash;
 #[cfg(feature = "mimc")]

--- conflicted
+++ resolved
@@ -15,11 +15,7 @@
 /// Hash types, values and algorithms for a Merkle tree
 pub trait Hasher {
     /// Type of the leaf and node hashes
-<<<<<<< HEAD
-    type Hash: Clone + Eq + Serialize + Debug + Pod;
-=======
-    type Hash: Clone + Eq + Serialize + Debug + Send + Sync;
->>>>>>> 4f676a7f
+    type Hash: Clone + Eq + Serialize + Debug + Pod + Send + Sync;
 
     /// Compute the hash of an intermediate node
     fn hash_node(left: &Self::Hash, right: &Self::Hash) -> Self::Hash;

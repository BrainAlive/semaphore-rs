--- conflicted
+++ resolved
@@ -68,11 +68,12 @@
 proptest = { version = "1.0", optional = true }
 rand = "0.8.4"
 rayon = "1.5.1"
-<<<<<<< HEAD
-ruint = { git = "https://github.com/recmo/uint.git", rev = "1b14a406ec64e7e084c7e8116e349bc1a598e339", features = ["serde", "num-bigint", "ark-ff", "bytemuck"] }
-=======
-ruint = { version = "=1.11.0", features = ["serde", "num-bigint", "ark-ff"] }
->>>>>>> 0af6b372
+ruint = { version = "=1.11.0", features = [
+    "serde",
+    "num-bigint",
+    "ark-ff",
+    "bytemuck",
+] }
 semaphore-depth-config = { path = "crates/semaphore-depth-config" }
 serde = "1.0"
 sha2 = "0.10.1"
